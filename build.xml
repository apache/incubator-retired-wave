<!--
 * Licensed to the Apache Software Foundation (ASF) under one
 * or more contributor license agreements.  See the NOTICE file
 * distributed with this work for additional information
 * regarding copyright ownership.  The ASF licenses this file
 * to you under the Apache License, Version 2.0 (the
 * "License"); you may not use this file except in compliance
 * with the License.  You may obtain a copy of the License at
 *
 *   http://www.apache.org/licenses/LICENSE-2.0
 *
 * Unless required by applicable law or agreed to in writing,
 * software distributed under the License is distributed on an
 * "AS IS" BASIS, WITHOUT WARRANTIES OR CONDITIONS OF ANY
 * KIND, either express or implied.  See the License for the
 * specific language governing permissions and limitations
 * under the License.
 *
 * Author: dhanji@google.com (Dhanji R. Prasanna)
 *         anorth@google.com (Alex North)
 -->
<project name="waveinabox" default="dist">
  <description>Wave in a Box</description>

  <property file="build.properties"/>

  <!-- Import classpath definitions. -->
  <import file="${build.classpath.path}"/>

  <!-- Import macros -->
  <import file="${build.macros.path}"/>

  <property name="gwt.args" value=""/>

  <!-- Standard time properties and a timestamp pattern -->
  <tstamp>
    <format property="DSTAMP_INT" pattern="-yyyy-MM-dd"/>
  </tstamp>
  <tstamp>
    <format property="LOG_STAMP" pattern="yyyy-MM-dd_HH-mm-ss"/>
  </tstamp>
  <property name="release.robot.name" value="wave-robot-client${DSTAMP_INT}.zip"/>
  <property name="release.robot.python.name" value="wave-robot-python-client${DSTAMP_INT}.zip"/>
  <property name="build.log.filename" value="build_${LOG_STAMP}.log"/>

  <!--=====
      Initialization
      =====-->

  <target name="clean" description="Cleans up the build artifacts and temporary directories">
    <delete dir="${build.dir}"/>
    <delete dir="${dist.dir}"/>
    <delete dir="${doc.dir}"/>
    <delete dir="${gen.dir}"/>
    <delete dir="${test.out.dir}"/>
    <delete dir="war/waveharness"/>
    <delete dir="war/webclient"/>
    <delete dir="${lib.dir}"/>
  </target>

  <target name="init-logging" description="Enable logging to file">
    <mkdir dir="${build.log.dir}"/>
    <record name="${build.log.dir}/${build.log.filename}"
        loglevel="verbose" append="false"/>
    <echo message="Logging to ${build.log.dir}/${build.log.filename}"/>
  </target>

  <target name="init" depends="init-logging">
    <mkdir dir="${build.proto.dir}"/>
    <mkdir dir="${build.messages.dir}"/>
    <mkdir dir="${build.src.dir}"/>
    <mkdir dir="${build.test.dir}"/>
    <mkdir dir="${coverage.dir}"/>
    <mkdir dir="${dist.dir}"/>
    <mkdir dir="${staging.dir}"/>
    <mkdir dir="${dep}"/>
    <mkdir dir="${test.out.dir}"/>
  </target>

  <!-- === IDE helper targets === -->

  <!-- TODO(danilatos): Make this work on Windows as well. For now,
       windows users can just copy the .project_template file manually. -->
  <target name="eclipse" description="Generates an eclipse .project file">
    <exec executable="tools/eclipse.sh"/>
  </target>

  <!--=====
      Builds
      ======-->

  <!-- ===
      Protocol buffer targets.
      Compiles generated proto sources. See build-proto.xml for generating
      proto sources from .proto files.
  === -->
  <target name="compile-proto-dep">
    <uptodate targetfile="${dep}/compile-proto" property="skip.compile-proto">
      <srcfiles dir="${lib.dir}"/>
      <srcfiles dir="${src.proto.dir}" includes="**/*.java"/>
    </uptodate>
  </target>

  <target name="compile-proto" depends="init, compile-proto-dep"
      unless="skip.compile-proto" description="Compiles protocol buffers">
    <buildproto destdir="${build.proto.dir}">
      <src path="${src.proto.dir}"/>
      <classpath>
        <path refid="libpath"/>
      </classpath>
    </buildproto>
    <touch file="${dep}/compile-proto"/>
  </target>

  <!-- === GXP targets === -->
  <target name="gen-gxp-dep">
    <uptodate targetfile="${dep}/gen-gxp" property="skip.gen-gxp">
      <srcfiles dir="${src.dir}" includes="org/waveprotocol/box/server/gxp/*.gxp"/>
    </uptodate>
  </target>

  <!-- Generates the Java files from templates -->
  <target name="gen-gxp" description="Generates GXP files"
      depends="init, define-gxpc, gen-gxp-dep" unless="skip.gen-gxp">
    <gxpc srcdir="${src.dir}" srcpaths="${src.dir}" destdir="${gen.dir}/gxp"
        target="org.waveprotocol.box.server.gxp" />
    <touch file="${dep}/gen-gxp"/>
  </target>

  <target name="compile-gxp-dep">
    <uptodate targetfile="${dep}/compile-gxp" property="skip.compile-gxp">
      <srcfiles dir="${gen.dir}/gxp"/>
    </uptodate>
  </target>

  <target name="compile-gxp" depends="init, gen-gxp, compile-gxp-dep"
      unless="skip.compile-gxp" description="Compiles GXP classes">
    <buildjava destdir="${build.src.dir}">
      <src path="${gen.dir}/gxp" />
      <classpath>
        <path refid="libpath"/>
      </classpath>
    </buildjava>
    <touch file="${dep}/compile-gxp"/>
  </target>

  <!-- === PST targets === -->
  <target name="dist-pst-dep">
    <uptodate targetfile="${dep}/dist-pst" property="skip.dist-pst">
      <srcfiles dir="${lib.dir}"/>
      <srcfiles dir="${src.dir}" includes="org/waveprotocol/pst/**/*.java"/>
    </uptodate>
  </target>

  <target name="dist-pst" depends="init, dist-pst-dep, compile-proto"
      unless="skip.dist-pst" description="Builds the PST tool">
    <delete dir="${build.dir}/pst"/>
    <mkdir dir="${build.dir}/pst"/>
    <javac srcdir="${src.dir}" destdir="${build.dir}/pst" includes="org/waveprotocol/pst/**/*">
      <classpath>
        <path refid="libpath"/>
        <path location="${build.proto.dir}/"/>
      </classpath>
    </javac>
    <copy todir="${build.dir}/pst">
      <fileset dir="${src.dir}">
        <include name="org/waveprotocol/pst/**/*.st"/>
        <include name="org/waveprotocol/pst/**/properties"/>
      </fileset>
    </copy>
    <jar destfile="${dist.dir}/pst.jar" basedir="${build.dir}/pst"/>
    <touch file="${dep}/dist-pst"/>
  </target>

  <target name="gen-messages-dep">
    <uptodate targetfile="${dep}/gen-messages" property="skip.gen-messages">
      <srcfiles dir="${src.dir}" includes="org/waveprotocol/pst/**/*.st"/>
      <srcfiles dir="${lib.dir}"/>
      <srcfiles dir="${dist.dir}" includes="pst.jar"/>
      <srcfiles dir="${build.proto.dir}"/>
    </uptodate>
  </target>

  <target name="gen-messages" depends="dist-pst, compile-proto, gen-messages-dep"
      unless="skip.gen-messages"
      description="Generates the DTO message source">
    <delete dir="${gen.dir}/messages"/>
    <mkdir dir="${gen.dir}/messages"/>
    <pstmessage proto="${build.proto.dir}/org/waveprotocol/box/common/comms/WaveClientRpc.class"/>
    <pstmessage proto="${build.proto.dir}/org/waveprotocol/box/search/SearchProto.class"/>
    <pstmessage proto="${build.proto.dir}/org/waveprotocol/box/profile/ProfilesProto.class"/>
    <pstmessage proto="${build.proto.dir}/org/waveprotocol/box/server/rpc/Rpc.class"/>
    <pstmessage proto="${build.proto.dir}/org/waveprotocol/box/attachment/AttachmentProto.class"/>
    <pstmessage proto="${build.proto.dir}/org/waveprotocol/wave/federation/Proto.class"/>
    <pstmessage proto="${build.proto.dir}/org/waveprotocol/wave/concurrencycontrol/ClientServer.class"/>
    <pstmessage proto="${build.proto.dir}/org/waveprotocol/wave/diff/Diff.class"/>
    <touch file="${dep}/gen-messages"/>
  </target>

  <target name="compile-messages-dep">
    <uptodate targetfile="${dep}/compile-messages" property="skip.compile-messages">
      <srcfiles dir="${gen.dir}/messages"/>
      <srcfiles dir="${src.dir}" includes="org/waveprotocol/wave/communication/**"/>
    </uptodate>
  </target>

  <target name="compile-messages" depends="gen-messages, compile-messages-dep"
      unless="skip.compile-messages" description="Compiles the DTO messages">
    <!--
      The generated DTOs depend on code in wave/communication.  At this stage of
      the build process, that code is still in source form, so it is exposed to
      javac via sourcepath not classpath.  Since javac is too aggressive, and
      gobbles up those files and compiles them too, a subsequent step has to
      go and delete those overzealously compiled files, because they will be
      compiled again later.
    -->
    <javac srcdir="${gen.dir}/messages"
           destdir="${build.messages.dir}"
           sourcepath="${src.dir}">
      <classpath>
        <path refid="libpath"/>
        <pathelement location="${build.proto.dir}"/>
      </classpath>
    </javac>
    <delete dir="${build.messages.dir}/org/waveprotocol/wave/communication"/>
    <touch file="${dep}/compile-messages"/>
  </target>

  <!-- === Java targets === -->
  <target name="compile-dep">
    <uptodate targetfile="${dep}/compile" property="skip.compile">
      <srcfiles dir="${lib.dir}"/>
      <srcfiles dir="${src.dir}" includes="**"/>
      <srcfiles dir="${gen.dir}" includes="**"/>
    </uptodate>
  </target>

  <target name="compile" depends="compile-proto, compile-gxp, compile-messages, compile-dep"
      unless="skip.compile" description="Compiles all source">
    <subant target="compile" inheritall="true">
      <property name="build.common.path" location="build-common.xml"/>
      <fileset dir="${src.dir}" includes="*/**/build.xml"/>
    </subant>

    <!-- copy non binary resources in src tree to output classpath. Why? -->
    <copy todir="${build.src.dir}">
      <fileset dir="${src.dir}">
        <include name="**/*.xml"/>
        <include name="**/*.html"/>
        <include name="**/*.properties"/>
        <include name="**/*.proto"/>
      </fileset>
    </copy>

    <touch file="${dep}/compile"/>
  </target>

  <target name="compile-tests" depends="get-third-party,compile"
      description="Compiles all unit tests">
            <!-- Pull in the Emma tasks -->
    <taskdef resource="emma_ant.properties" classpathref="test.libpath"/>
    <buildjava destdir="${build.test.dir}">
      <src path="${test.dir}" />
      <classpath>
        <path refid="libpath"/>
        <path refid="test.libpath"/>
        <pathelement location="${build.src.dir}"/>
        <pathelement location="${build.proto.dir}"/>
      </classpath>
    </buildjava>

    <!-- copy non binary resources in src tree to output classpath -->
    <copy todir="${build.test.dir}">
      <fileset dir="${test.dir}">
        <include name="**/*.xml"/>
        <include name="**/*.html"/>
        <include name="**/*.properties"/>
      </fileset>
    </copy>
  </target>

  <!--=====
      Tests
      ======-->

  <target name="test" depends="compile-tests" description=
    "Runs all the unit tests in the project excluding external persistence">
    <!-- EMMA disabled due to incompatibility with EventSerializer -->
    <!-- Tests are run in a single new VM, when forkmode is set to once -->
    <runtests forkmode="once" coverage="true">
      <fileset dir="${test.dir}">
        <include name="**/*Test.java"/>
        <exclude name="**/*GwtTest.java"/>
        <exclude name="**/*LargeTest.java"/>
        <!-- Exclude all persistence tests -->
        <exclude name="**/server/persistence/**"/>
      </fileset>
      <!-- Include the persistence tests that aren't run elsewhere -->
      <fileset dir="${test.dir}">
        <include name="**/server/persistence/memory/*Test.java"/>
        <include name="**/server/persistence/file/*Test.java"/>
      </fileset>
    </runtests>
  </target>

  <target name="test-large" depends="compile-tests" description="Runs large tests (slow)">
    <runtests forkmode="perTest" coverage="true">
      <fileset dir="${test.dir}">
        <include name="**/*LargeTest.java"/>
      </fileset>
    </runtests>
  </target>

  <target name="test-gwt" depends="compile-tests" description="Runs GWT tests (slow)">
    <!-- Fork per test due to GWT test failure in shared JVM -->
    <!-- EMMA disabled due to GWT incompatibility -->
    <runtests forkmode="perTest" coverage="false">
      <fileset dir="${test.dir}">
        <include name="**/*GwtTest.java"/>
      </fileset>
    </runtests>
  </target>

  <target name="test-mongodb" depends="compile-tests" description="Runs the MongoDb tests">
    <runtests forkmode="once" coverage="true">
      <fileset dir="${test.dir}">
        <!-- Include the mongoDb tests -->
        <include name="**/server/persistence/mongodb/**/*Test.java"/>
      </fileset>
    </runtests>
  </target>

  <target name="test-all" depends="compile-tests, test, test-gwt, test-large, test-mongodb"
      description="Run all tests, including GWT"/>

  <!--=====
      GWT
      ======-->

  <target name="compile-gwt-dep">
    <uptodate targetfile="${dep}/compile-gwt" property="skip.compile-gwt">
      <srcfiles dir="${lib.dir}"/>
      <srcfiles dir="${src.dir}"/>
      <srcfiles dir="${gen.dir}/messages"/>
    </uptodate>
  </target>

  <target name="compile-gwt" depends="compile, compile-gwt-dep"
      description="GWT compile to production JavaScript" unless="skip.compile-gwt">
    <java failonerror="true" fork="true" classname="com.google.gwt.dev.Compiler">
      <classpath>
        <pathelement location="${src.dir}"/>
        <pathelement location="${gen.dir}/messages"/>
        <path refid="libpath"/>
        <path refid="test.libpath"/>
      </classpath>
      <jvmarg value="-Xmx1024M"/>
      <!-- Small Javascript size. -->
      <arg line="-style OBFUSCATED"/>
      <!-- Do not include class and package names in compiled JS. -->
      <arg line="-XdisableClassMetadata"/>
      <arg line="-XdisableCastChecking"/>
      <arg line="-localWorkers 4"/>
      <arg line="${gwt.args}"/>
      <arg value="org.waveprotocol.box.webclient.WebClientProd"/>
    </java>
    <!-- Only one GWT compile output is valid at any one time. -->
    <delete file="${dep}/compile-gwt-dev"/>
    <touch file="${dep}/compile-gwt"/>
  </target>

  <target name="compile-gwt-dev-dep">
    <uptodate targetfile="${dep}/compile-gwt-dev" property="skip.compile-gwt-dev">
      <srcfiles dir="${lib.dir}"/>
      <srcfiles dir="${src.dir}"/>
      <srcfiles dir="${gen.dir}/messages"/>
    </uptodate>
  </target>

  <target name="compile-gwt-demo" depends="compile, compile-gwt-dev-dep"
       description="GWT compile to a 'demo' production JavaScript with remote logging enabled."
       unless="skip.compile-gwt-dev">
     <java failonerror="true" fork="true" classname="com.google.gwt.dev.Compiler">
       <classpath>
         <pathelement location="${src.dir}"/>
         <pathelement location="${gen.dir}/messages"/>
         <path refid="libpath"/>
         <path refid="test.libpath"/>
       </classpath>
       <jvmarg value="-Xmx1024M"/>
       <!-- Human-readable JS. -->
       <arg line="-style PRETTY"/>
       <!-- Assertions on. -->
       <arg line="-ea"/>
       <arg line="${gwt.args}"/>
       <arg value="org.waveprotocol.box.webclient.WebClientDemo"/>
     </java>
     <!-- Only one GWT compile output is valid at any one time. -->
     <delete file="${dep}/compile-gwt"/>
     <touch file="${dep}/compile-gwt-dev"/>
   </target>

  <target name="compile-gwt-dev" depends="compile, compile-gwt-dev-dep"
      description="GWT compile of a restricted set of permutations suitable for development."
      unless="skip.compile-gwt-dev">
    <java failonerror="true" fork="true" classname="com.google.gwt.dev.Compiler">
      <classpath>
        <pathelement location="${src.dir}"/>
        <pathelement location="${gen.dir}/messages"/>
        <path refid="libpath"/>
        <path refid="test.libpath"/>
      </classpath>
      <jvmarg value="-Xmx512M"/>
      <!-- Human-readable JS. -->
      <arg line="-style PRETTY"/>
      <!-- Less optimal JS, but faster compile. -->
      <arg line="-draftCompile"/>
      <!-- Assertions on. -->
      <arg line="-ea"/>
      <arg line="${gwt.args}"/>
      <arg value="org.waveprotocol.box.webclient.WebClientDev"/>
    </java>
    <!-- Only one GWT compile output is valid at any one time. -->
    <delete file="${dep}/compile-gwt"/>
    <touch file="${dep}/compile-gwt-dev"/>
  </target>

  <!--=====
      Hosted
      ======-->

  <target name="hosted-gwt" depends="compile"
      description="Runs the hosted mode server, for debugging the GWT client in a JVM.">
    <java failonerror="true" fork="true" classname="com.google.gwt.dev.DevMode">
      <classpath>
        <pathelement location="${src.dir}"/>
        <pathelement location="${gen.dir}/messages"/>
        <path refid="libpath"/>
      </classpath>
      <jvmarg value="-Xmx1024M"/>
      <jvmarg value="-ea"/>
      <jvmarg value="-agentlib:jdwp=transport=dt_socket,server=y,suspend=n,address=8001"/>
      <arg value="-noserver" />
      <arg line="-bindAddress 0.0.0.0" />
      <arg line="${gwt.args}"/>
      <arg value="org.waveprotocol.box.webclient.WebClientProd"/>
    </java>
  </target>

  <target name="editor-hosted" depends="compile" description="Runs the editor harness through the GWT hosted mode server, for debugging in a JVM.">
    <java failonerror="true" fork="true" classname="com.google.gwt.dev.DevMode">
      <classpath>
        <pathelement location="${src.dir}"/>
        <path refid="libpath"/>
      </classpath>
      <jvmarg value="-Xmx512M"/>
      <jvmarg value="-agentlib:jdwp=transport=dt_socket,server=y,suspend=n,address=8001"/>
      <arg line="${gwt.args}"/>
      <arg line="-war war"/>
      <arg line="-startupUrl org.waveprotocol.wave.client.editor.harness.EditorTest/EditorTest.html"/>
      <arg value="org.waveprotocol.wave.client.editor.harness.EditorTest"/>
    </java>
  </target>

  <target name="waveharness-hosted" depends="compile" description="Runs the wave panel harness through the GWT hosted mode server, for debugging in a JVM.">
    <java failonerror="true" fork="true" classname="com.google.gwt.dev.DevMode">
      <classpath>
        <pathelement location="${src.dir}"/>
        <path refid="libpath"/>
      </classpath>
      <jvmarg value="-Xmx512M"/>
      <jvmarg value="-agentlib:jdwp=transport=dt_socket,server=y,suspend=n,address=8001"/>
      <arg line="${gwt.args}"/>
      <arg line="-war war"/>
      <arg line="-startupUrl waveharness/UndercurrentHarness.html"/>
      <arg value="org.waveprotocol.wave.client.testing.UndercurrentHarness"/>
    </java>
  </target>

  <!--=====
      Server
      ======-->

  <target name="check-server-config" description="Checks server configuration is available">
    <available file="server.config" property="server.config.present"/>
    <fail message="You need to copy server.config.example to server.config and edit it."
      unless="server.config.present"/>
  </target>

  <target name="run-server" depends="compile, check-server-config"
      description="Runs Wave in a Box server">
    <java failonerror="true" fork="true" classname="org.waveprotocol.box.server.ServerMain">
      <classpath>
        <path refid="libpath"/>
        <path location="${build.src.dir}"/>
        <path location="${build.proto.dir}"/>
        <path location="${build.messages.dir}"/>
      </classpath>
      <jvmarg value="-Dorg.eclipse.jetty.LEVEL=DEBUG"/>
      <jvmarg value="-Djava.security.auth.login.config=jaas.config"/>
      <jvmarg value="-Dwave.server.config=server.config"/>
    </java>
  </target>

  <target name="debug-server" depends="compile, check-server-config"
      description="Runs Wave in a Box server with debugging">
    <java failonerror="true" fork="true" classname="org.waveprotocol.box.server.ServerMain">
      <classpath>
        <path refid="libpath"/>
        <path location="${build.src.dir}"/>
        <path location="${build.proto.dir}"/>
        <path location="${build.messages.dir}"/>
      </classpath>
      <jvmarg value="-Dorg.eclipse.jetty.LEVEL=DEBUG"/>
      <jvmarg value="-Djava.security.auth.login.config=jaas.config"/>
      <jvmarg value="-Dwave.server.config=server.config"/>
      <jvmarg value="-Xrunjdwp:transport=dt_socket,server=y,suspend=y,address=10898"/>
    </java>
  </target>

  <!--=====
      Distribution
      ======-->

  <target name="stage-dep">
    <uptodate targetfile="${dep}/stage" property="skip.stage">
      <srcfiles dir="${lib.runtime}" includes="*.jar"/>
      <srcfiles dir="${lib.codegen}" includes="gwt/gwt-user-*.jar"/>
      <srcfiles dir="${build.src.dir}"/>
    </uptodate>
  </target>

  <target name="stage" depends="compile, stage-dep"
      description="Copy classes and runtime dependencies to the staging directory" unless="skip.stage">
    <!-- Unzip and copy all the runtime deps into a staging dir -->
    <unzip dest="${staging.dir}">
      <fileset dir="${lib.runtime}">
        <include name="*.jar"/>
      </fileset>
    </unzip>
    <copy todir="${web.default.staging.dir}" preservelastmodified="true">
      <fileset file="${web.default}"/>
    </copy>
    <unzip dest="${staging.dir}">
      <fileset dir="${lib.codegen}">
         <include name="gwt-*.jar"/>
      </fileset>
      <patternset>
        <exclude name="javax/servlet/**/*"/>
      </patternset>
    </unzip>
    <copy todir="${staging.dir}" preservelastmodified="true">
      <fileset dir="${build.src.dir}"/>
      <fileset dir="${build.proto.dir}"/>
      <fileset dir="${build.messages.dir}"/>
    </copy>
    <touch file="${dep}/stage"/>
  </target>

  <target name="dist" depends="test, compile-gwt, dist-server, dist-export-import"
      description="Compiles, tests and creates the binary executable.">
  </target>

  <target name="dist-proto" depends="compile-proto" description="Builds the proto jar">
    <jar destfile="${dist.dir}/proto.jar" basedir="${build.proto.dir}"/>
    <jar destfile="${dist.dir}/proto-src.jar" basedir="${src.proto.dir}"/>
    <jar destfile="${dist.dir}/proto-msg.jar" basedir="${gen.dir}/messages"/>
  </target>

  <target name="dist-libraries" depends="compile, dist-proto, dist-pst" description="Builds the distribution libraries">
    <subant target="dist" inheritall="true">
      <fileset dir="${src.dir}" includes="*/**/build.xml"/>
    </subant>
  </target>

  <target name="dist-robot-client-api" depends="compile">
  	<jar destfile="${robotclient.jar.out}">
      <fileset dir="${staging.dir}">
      	<include name="com/google/wave/api/*" />
      	<include name="com/google/wave/api/event/**/*" />
      	<include name="com/google/wave/api/impl/**/*" />
      	<include name="com/google/wave/api/oauth/**/*" />
      	<include name="com/google/wave/api/v2/**/*" />
      </fileset>
      <manifest>
        <attribute name="Specification-Vendor" value="The Apache Software Foundation"/>
        <attribute name="Specification-Title" value="Apache Wave Robot Client API"/>
        <attribute name="Specification-Version" value="${waveinabox.version}"/>
        <attribute name="Implementation-Vendor" value="The Apache Software Foundation"/>
        <attribute name="Implementation-Title" value="Apache Wave Robot Client API"/>
        <attribute name="Implementation-Version" value="${waveinabox.version}"/>
        <attribute name="Built-By" value="${user.name}"/>
      </manifest>
      <metainf dir="." includes="LICENSE, NOTICE" />
    </jar>
  </target>

  <!-- dist-api is broken due to non-runnable dependencies in the waveserver directory.  TODO: fix. -->
  <target name="dist-api" depends="stage" description="Assembles the Wave in a Box API">
    <jar destfile="${api.jar.out}">
      <fileset dir="${staging.dir}">
        <include name="org/waveprotocol/**/*" />
        <!-- Only exclude runnable targets -->
        <exclude name="org/waveprotocol/box/consoleclient/**/*" />
        <exclude name="org/waveprotocol/box/server/waveserver/**/*" />
      </fileset>
      <manifest>
        <attribute name="Specification-Vendor" value="The Apache Software Foundation"/>
        <attribute name="Specification-Title" value="Apache Wave Reference Impl API"/>
        <attribute name="Specification-Version" value="${waveinabox.version}"/>
        <attribute name="Implementation-Vendor" value="The Apache Software Foundation"/>
        <attribute name="Implementation-Title" value="Apache Wave Reference Impl API"/>
        <attribute name="Implementation-Version" value="${waveinabox.version}"/>
        <attribute name="Built-By" value="${user.name}"/>
      </manifest>
      <metainf dir="." includes="LICENSE, NOTICE" />
    </jar>
  </target>

  <!-- A healthy mix of hyphens and underscores never hurt anyone.  Sigh. -->
  <target name="dist-server-dep">
    <!-- Note: this check is still very slow (~30secs) -->
    <uptodate targetfile="${dep}/dist-server" property="skip.dist-server">
      <srcfiles dir="${staging.dir}"/>
    </uptodate>
  </target>

  <target name="dist-server" depends="stage, dist-server-dep" description="Assembles the Wave in a Box server" unless="skip.dist-server">
    <jar destfile="${server.jar.out}">
      <fileset dir="${staging.dir}">
        <include name="META-INF/services/*" />
        <include name="com/mongodb/**/*" />
        <include name="com/glines/socketio/**/*" />
        <include name="com/google/common/**/*" />
        <include name="com/google/gson/**/*" />
        <include name="com/google/gxp/**/*" />
        <include name="com/google/gwt/core/client/**/*" />
        <include name="com/google/gwt/logging/**/*" />
        <include name="com/google/gwt/user/server/**/*" />
        <include name="com/google/gwt/user/client/rpc/**/*" />
        <include name="com/google/inject/**/*" />
        <include name="com/google/protobuf/**/*" />
        <include name="com/google/wave/**/*" />
        <include name="gnu/inet/**/*" />
        <include name="javax/inject/**/*" />
        <include name="javax/servlet/**/*" />
        <include name="javax/xml/**/*" />
        <include name="net/oauth/**/*" />
        <include name="org/aopalliance/**/*" />
        <include name="org/apache/commons/cli/**/*" />
        <include name="org/apache/commons/codec/**/*" />
        <include name="org/apache/commons/collections/**/*" />
        <include name="org/apache/commons/configuration/**/*" />
        <include name="org/apache/commons/fileupload/**/*" />
        <include name="org/apache/commons/httpclient/**/*" />
        <include name="org/apache/commons/lang/**/*" />
        <include name="org/apache/commons/logging/**/*" />
        <include name="org/apache/lucene/**/*" />
        <include name="org/apache/commons/io/**/*" />
        <include name="org/bson/**/*" />
        <include name="org/dom4j/**/*" />
        <include name="org/eclipse/**/*" />
        <include name="org/jdom/**/*" />
        <include name="org/jivesoftware/**/*" />
        <include name="org/joda/time/**/*" />
        <include name="org/json/**/*" />
        <include name="org/waveprotocol/**/*" />
        <include name="org/xmlpull/**/*" />
        <include name="org/xmpp/**/*" />
        <exclude name="org/waveprotocol/box/webclient/**/*"/>
        <exclude name="org/waveprotocol/box/consoleclient/**/*"/>
        <exclude name="org/waveprotocol/box/expimp/**/*"/>
        <exclude name="org/waveprotocol/wave/client/*"/>
        <exclude name="org/waveprotocol/wave/client/account/**/*"/>
        <exclude name="org/waveprotocol/wave/client/autohide/**/*"/>
        <exclude name="org/waveprotocol/wave/client/clipboard/**/*"/>
        <exclude name="org/waveprotocol/wave/client/common/**/*"/>
        <exclude name="org/waveprotocol/wave/client/concurrencycontrol/**/*"/>
        <exclude name="org/waveprotocol/wave/client/debug/**/*"/>
        <exclude name="org/waveprotocol/wave/client/doodad/**/*"/>
        <exclude name="org/waveprotocol/wave/client/paging/**/*"/>
        <exclude name="org/waveprotocol/wave/client/render/**/*"/>
        <exclude name="org/waveprotocol/wave/client/scheduler/**/*"/>
        <exclude name="org/waveprotocol/wave/client/scroll/**/*"/>
        <exclude name="org/waveprotocol/wave/client/state/**/*"/>
        <exclude name="org/waveprotocol/wave/client/testing/**/*"/>
        <exclude name="org/waveprotocol/wave/client/uibuilder/**/*"/>
        <exclude name="org/waveprotocol/wave/client/uibuilder/**/*"/>
        <exclude name="org/waveprotocol/wave/client/util/**/*"/>
        <exclude name="org/waveprotocol/wave/client/wave/**/*"/>
        <exclude name="org/waveprotocol/wave/client/wavepanel/**/*"/>
        <exclude name="org/waveprotocol/wave/client/widget/**/*"/>
        <exclude name="com/google/api/client/**/*"/>
      </fileset>
      <manifest>
        <!-- Application entry point -->
        <attribute name="Main-Class"
          value="org.waveprotocol.box.server.ServerMain"/>
        <attribute name="Specification-Vendor" value="The Apache Software Foundation"/>
        <attribute name="Specification-Title" value="Apache Wave Server"/>
        <attribute name="Specification-Version" value="${waveinabox.version}"/>
        <attribute name="Implementation-Vendor" value="The Apache Software Foundation"/>
        <attribute name="Implementation-Title" value="Apache Wave Server"/>
        <attribute name="Implementation-Version" value="${waveinabox.version}"/>
        <attribute name="Built-By" value="${user.name}"/>
      </manifest>
      <metainf dir="." includes="LICENSE, NOTICE" />
    </jar>
    <touch file="${dep}/dist-server"/>
  </target>

  <target name="dist-export-import-dep">
    <uptodate targetfile="${dep}/dist-export-import" property="skip.dist-export-import">
      <srcfiles dir="${staging.dir}"/>
    </uptodate>
  </target>

  <target name="dist-export-import" depends="stage, dist-export-import-dep" description="Assembles the Wave Export/Import utilities" unless="skip.dist-export-import">
    <jar destfile="${export-import.jar.out}">
      <fileset dir="${staging.dir}">
	<include name="org/waveprotocol/box/server/common/**/*"/>
        <include name="org/waveprotocol/box/expimp/**/*"/>
        <include name="org/waveprotocol/box/server/persistence/**/*"/>
        <include name="org/waveprotocol/box/server/rpc/**/*"/>
        <include name="org/waveprotocol/wave/**/*"/>
        <include name="org/waveprotocol/protobuf/**/*"/>
        <include name="org/waveprotocol/box/attachment/**/*"/>
        <include name="org/waveprotocol/box/common/comms/**/*"/>
        <include name="org/apache/http/**/*"/>
        <include name="org/apache/commons/**/*"/>
        <include name="com/google/wave/api/**/*"/>
        <include name="com/google/common/**/*"/>
        <include name="com/google/gson/**/*"/>
        <include name="com/google/protobuf/**/*"/>
        <include name="org/json/**/*"/>
        <include name="net/oauth/**/*"/>
      </fileset>
      <manifest>
        <attribute name="Specification-Vendor" value="The Apache Software Foundation"/>
        <attribute name="Specification-Title" value="Apache Wave Export/Import Utilities"/>
        <attribute name="Specification-Version" value="${waveinabox.version}"/>
        <attribute name="Implementation-Vendor" value="The Apache Software Foundation"/>
        <attribute name="Implementation-Title" value="Apache Wave Export/Import Utilities"/>
        <attribute name="Implementation-Version" value="${waveinabox.version}"/>
        <attribute name="Built-By" value="${user.name}"/>
      </manifest>
      <metainf dir="." includes="LICENSE, NOTICE" />
    </jar>
    <touch file="${dep}/dist-export-import"/>
  </target>

  <!-- This rule should be run whenever the build configuration (i.e. build files, libraries) is changed -->
  <target name="dist-test" depends="dist, test" description="Runs all the unit tests in the project against the jar files">
    <taskdef name="junit" classname="org.apache.tools.ant.taskdefs.optional.junit.JUnitTask">
      <classpath refid="test.libpath"/>
    </taskdef>

    <junit fork="yes" showoutput="no" haltonerror="yes">
      <classpath>
        <path refid="libpath"/>
        <path refid="test.libpath"/>
        <pathelement location="${server.jar.out}"/>
        <pathelement location="${build.test.dir}"/>
      </classpath>
      <batchtest>
        <fileset dir="${test.dir}">
          <include name="**/*Test.java"/>
        </fileset>
      </batchtest>
      <formatter type="xml"/>
    </junit>
  </target>

  <!--=====
      Release creation
      ======-->

  <target name="release" depends="release-bin,release-src" description="Creates unsigned release">
  </target>

  <target name="release-src" description="Creates unsigned tar+zip for server source release">
    <delete file="${dist.dir}/${release.src.path}.tar.bz2" />
    <delete file="${dist.dir}/${release.src.path}.zip" />
    <copy file="LICENSE.src" tofile="LICENSE" />
    <copy file="NOTICE.src" tofile="NOTICE" />
    <tar destfile="${dist.dir}/${release.src.path}.tar" longfile="gnu">
      <!-- Include everything except built stuff in tree -->
      <tarfileset dir="." prefix="${release.src.path}">
        <exclude name="build/" />
        <exclude name="dist/" />
        <exclude name="gen/" />
        <exclude name="test_out/" />
        <exclude name="third_party/" />
        <exclude name="war/webclient/" />
        <exclude name="LICENSE.*" />
        <exclude name="NOTICE.*" />
      </tarfileset>
      <!-- Setup permissions -->
      <tarfileset dir="." prefix="${release.src.path}" filemode="755">
        <include name="check-certificates.sh" />
        <include name="make_cert.sh" />
        <include name="run-server.sh" />
        <include name="run-export.sh" />
        <include name="run-import.sh" />
      </tarfileset>
    </tar>
    <bzip2 destfile="${dist.dir}/${release.src.path}.tar.bz2" src="${dist.dir}/${release.src.path}.tar" />
    <zip destfile="${dist.dir}/${release.src.path}.zip">
      <tarfileset src="${dist.dir}/${release.src.path}.tar" />
    </zip>
    <delete file="${dist.dir}/${release.src.path}.tar" />
    <delete file="LICENSE" />
    <delete file="NOTICE" />
  </target>

  <target name="release-bin" depends="dist" description="Creates unsigned tar+zip for server binary release">
    <delete file="${dist.dir}/${release.bin.path}.tar.bz2"/>
    <delete file="${dist.dir}/${release.bin.path}.zip"/>
    <copy file="LICENSE.bin" tofile="LICENSE" />
    <copy file="NOTICE.bin" tofile="NOTICE" />
    <tar destfile="${dist.dir}/${release.bin.path}.tar" longfile="gnu">
      <!-- Actual jars -->
      <tarfileset dir="${dist.dir}" includes="*.jar" prefix="${release.bin.path}/dist" />
      <tarfileset dir="${basedir}" prefix="${release.bin.path}">
        <!-- Documentation + Licensing -->
        <include name="CHANGES" />
        <include name="DISCLAIMER" />
        <include name="KEYS" />
        <include name="LICENSE" />
        <include name="NOTICE" />
        <include name="README" />
        <include name="README.export-import" />
        <include name="RELEASE-NOTES" />
<<<<<<< HEAD
=======
        <include name="THANKS" />
>>>>>>> 999be5e2
        <!-- Helper scripts -->
        <include name="process-script-args.sh" />
        <!-- Configuration -->
        <include name="build.properties" />
        <include name="jaas.config" />
        <include name="jsongadgets.json" />
        <include name="server.config.example" />
        <include name="server.federation.config" />
        <include name="server.federation.config.example" />
        <include name="wiab-logging.conf" />
      </tarfileset>
      <!-- Helper scripts -->
      <tarfileset dir="${basedir}" prefix="${release.bin.path}" filemode="755">
        <include name="check-certificates.sh" />
        <include name="make_cert.sh" />
        <include name="run-server.sh" />
        <include name="run-export.sh" />
        <include name="run-import.sh" />
      </tarfileset>
      <!-- WAR static content -->
      <tarfileset dir="." includes="war/" prefix="${release.bin.path}" />
      <tarfileset dir="." includes="thumbnail_patterns/" prefix="${release.bin.path}" />
      <tarfileset dir="." includes="platforms/" prefix="${release.bin.path}" />
    </tar>
    <bzip2 destfile="${dist.dir}/${release.bin.path}.tar.bz2" src="${dist.dir}/${release.bin.path}.tar" />
    <zip destfile="${dist.dir}/${release.bin.path}.zip">
      <tarfileset src="${dist.dir}/${release.bin.path}.tar" />
    </zip>
    <delete file="${dist.dir}/${release.bin.path}.tar"/>
    <delete file="LICENSE" />
    <delete file="NOTICE" />
  </target>

  <!-- TODO: re-use these when the api code is useful again -->
  <target name="release-robot-client-api" depends="dist-libraries" description="Creates a zip for the java robot client release">
    <delete file="${dist.dir}/${release.robot.name}"/>
    <zip destfile="${dist.dir}/${release.robot.name}">
      <zipfileset dir="${dist.dir}" includes="model.jar"/>
      <zipfileset dir="${dist.dir}" includes="wave-api-${waveinabox.version}.jar"/>
      <zipfileset dir="${lib.dir}/runtime/commons_codec" includes="*.jar"/>
      <zipfileset dir="${lib.dir}/runtime/gson" includes="*.jar"/>
      <zipfileset dir="${lib.dir}/runtime/jdo" includes="*.jar"/>
      <zipfileset dir="${lib.dir}/runtime/oauth" includes="*.jar"/>
      <zipfileset dir="${basedir}" includes="COPYING"/>
    </zip>
  </target>

  <target name="release-robot-client-python-api" description="Creates a zip for the python robot client release">
    <delete file="${dist.dir}/${release.robot.python.name}"/>
    <zip destfile="${dist.dir}/${release.robot.python.name}">
      <zipfileset dir="${src.dir}/python/api" includes="**/*.py"/>
      <zipfileset dir="${basedir}" includes="COPYING"/>
    </zip>
  </target>

  <!--=====
      Other
      ======-->

  <!-- TODO: move notices/licenses as required? -->
  <!-- TODO: checksums? Most of these could be intercepted during download! -->
  <target name="get-third-party" depends="get-third-party-codegen, get-third-party-runtime, get-third-party-test" description="Download all third party dependencies">
  </target>

  <target name="get-third-party-codegen" description="Download code generating third party dependencies">
    <get dest="${lib.codegen}" usetimestamp="true" skipexisting="true">
      <url url="http://www.antlr3.org/download/antlr-3.2.jar" />
      <url url="http://central.maven.org/maven2/com/google/gwt/gwt-dev/2.1.1/gwt-dev-2.1.1.jar" />
      <url url="http://central.maven.org/maven2/com/google/gwt/gwt-user/2.1.1/gwt-user-2.1.1.jar" />
      <url url="http://wave.alown.co.uk/third_party/socketio-gwt-0.1-SNAPSHOT.jar" />
      <url url="http://wave.alown.co.uk/third_party/socketio-gwt-0.1-SNAPSHOT-sources.jar" />
      <url url="https://gwt-validation.googlecode.com/svn-history/r220/trunk/sample/gwt-validation-sample/war/WEB-INF/lib/validation-api-1.0.0.GA.jar" />
      <url url="https://archive.apache.org/dist/velocity/engine/1.6.3/velocity-1.6.3.jar" />
      <url url="https://archive.apache.org/dist/velocity/engine/1.6.3/velocity-1.6.3-dep.jar" />
    </get>
  </target>

  <target name="get-third-party-runtime" description="Download run time third party dependencies">
    <get dest="${lib.runtime}" usetimestamp="true" skipexisting="true">
      <url url="http://central.maven.org/maven2/aopalliance/aopalliance/1.0/aopalliance-1.0.jar" />
      <url url="http://central.maven.org/maven2/org/bouncycastle/bcprov-jdk16/1.45/bcprov-jdk16-1.45.jar" />
      <url url="http://central.maven.org/maven2/commons-fileupload/commons-fileupload/1.2.2/commons-fileupload-1.2.2.jar" />
      <url url="https://archive.apache.org/dist/commons/fileupload/source/commons-fileupload-1.2.2-src.zip" />
      <url url="http://central.maven.org/maven2/commons-cli/commons-cli/1.2/commons-cli-1.2.jar" />
      <url url="http://central.maven.org/maven2/commons-codec/commons-codec/1.4/commons-codec-1.4.jar" />
      <url url="https://archive.apache.org/dist/commons/codec/source/commons-codec-1.4-src.zip" />
      <url url="http://central.maven.org/maven2/commons-collections/commons-collections/3.2.1/commons-collections-3.2.1.jar" />
      <url url="http://central.maven.org/maven2/commons-configuration/commons-configuration/1.6/commons-configuration-1.6.jar" />
      <url url="http://central.maven.org/maven2/commons-httpclient/commons-httpclient/3.1/commons-httpclient-3.1.jar" />
      <url url="https://archive.apache.org/dist/httpcomponents/commons-httpclient/source/commons-httpclient-3.1-src.zip" />
      <url url="http://central.maven.org/maven2/commons-lang/commons-lang/2.5/commons-lang-2.5.jar" />
      <!--<url url="http://central.maven.org/maven2/commons-logging/commons-logging/1.1.1/commons-logging-1.1.1-adapters.jar" />
      <url url="http://central.maven.org/maven2/commons-logging/commons-logging/1.1.1/commons-logging-1.1.1-api.jar" />
      <url url="https://archive.apache.org/dist/commons/logging/source/commons-logging-1.1.1-src.zip" />-->
      <url url="http://central.maven.org/maven2/commons-logging/commons-logging/1.1.1/commons-logging-1.1.1.jar" />
      <url url="http://central.maven.org/maven2/dom4j/dom4j/1.6.1/dom4j-1.6.1.jar" />
      <url url="http://central.maven.org/maven2/com/google/code/gson/gson/1.4/gson-1.4.jar" />
      <url url="http://central.maven.org/maven2/com/google/guava/guava/r09/guava-r09.jar" />
      <url url="http://wave.alown.co.uk/third_party/guava-r09-gwt.jar" />
      <url url="http://central.maven.org/maven2/com/google/inject/extensions/guice-assistedinject/3.0/guice-assistedinject-3.0.jar" />
      <url url="http://central.maven.org/maven2/com/google/inject/extensions/guice-servlet/3.0/guice-servlet-3.0.jar" />
      <url url="http://central.maven.org/maven2/com/google/inject/guice/3.0/guice-3.0.jar" />
      <url url="http://central.maven.org/maven2/javax/inject/javax.inject/1/javax.inject-1.jar" />
      <url url="http://central.maven.org/maven2/com/google/gxp/google-gxp/0.2.4-beta/google-gxp-0.2.4-beta.jar" />
      <url url="http://people.apache.org/repo/m1-ibiblio-rsync-repository/javax.jdo/jars/jdo2-api-2.2.jar" />
      <url url="http://central.maven.org/maven2/org/jdom/jdom/1.1.3/jdom-1.1.3.jar" />
      <url url="http://central.maven.org/maven2/com/google/code/findbugs/jsr305/2.0.1/jsr305-2.0.1.jar" />
      <url url="http://central.maven.org/maven2/org/eclipse/jetty/jetty-client/8.1.1.v20120215/jetty-client-8.1.1.v20120215.jar" />
      <url url="http://central.maven.org/maven2/org/eclipse/jetty/jetty-continuation/8.1.1.v20120215/jetty-continuation-8.1.1.v20120215.jar" />
      <url url="http://central.maven.org/maven2/org/eclipse/jetty/jetty-http/8.1.1.v20120215/jetty-http-8.1.1.v20120215.jar" />
      <url url="http://central.maven.org/maven2/org/eclipse/jetty/jetty-io/8.1.1.v20120215/jetty-io-8.1.1.v20120215.jar" />
      <url url="http://central.maven.org/maven2/org/eclipse/jetty/jetty-security/8.1.1.v20120215/jetty-security-8.1.1.v20120215.jar" />
      <url url="http://central.maven.org/maven2/org/eclipse/jetty/jetty-server/8.1.1.v20120215/jetty-server-8.1.1.v20120215.jar" />
      <url url="http://central.maven.org/maven2/org/eclipse/jetty/jetty-servlet/8.1.1.v20120215/jetty-servlet-8.1.1.v20120215.jar" />
      <url url="http://central.maven.org/maven2/org/eclipse/jetty/jetty-servlets/8.1.1.v20120215/jetty-servlets-8.1.1.v20120215.jar" />
      <url url="http://central.maven.org/maven2/org/eclipse/jetty/jetty-util/8.1.1.v20120215/jetty-util-8.1.1.v20120215.jar" />
      <url url="http://central.maven.org/maven2/org/eclipse/jetty/jetty-webapp/8.1.1.v20120215/jetty-webapp-8.1.1.v20120215.jar" />
      <url url="http://central.maven.org/maven2/org/eclipse/jetty/jetty-websocket/8.1.1.v20120215/jetty-websocket-8.1.1.v20120215.jar" />
      <url url="http://central.maven.org/maven2/org/eclipse/jetty/jetty-xml/8.1.1.v20120215/jetty-xml-8.1.1.v20120215.jar" />
      <!-- TODO: Is this the correct servlet api jar? (seems to be larger) -->
      <url url="http://central.maven.org/maven2/org/mortbay/jetty/servlet-api/3.0.20100224/servlet-api-3.0.20100224.jar" />
      <url url="http://central.maven.org/maven2/jline/jline/0.9.94/jline-0.9.94.jar" />
      <url url="http://central.maven.org/maven2/joda-time/joda-time/1.6/joda-time-1.6.jar" />
      <url url="http://ftp.unicamp.br/pub/gnu/libidn/libidn-1.28.jar" />
      <url url="http://central.maven.org/maven2/org/apache/lucene/lucene-core/3.5.0/lucene-core-3.5.0.jar" />
      <url url="http://cloud.github.com/downloads/mongodb/mongo-java-driver/mongo-2.1.jar" />
      <!--<url url="https://oauth.googlecode.com/svn/code/maven/net/oauth/core/oauth/20100527/oauth-20100527-sources.jar" />
      <url url="https://oauth.googlecode.com/svn/code/maven/net/oauth/core/oauth-provider/20100527/oauth-provider-20100527-sources.jar" />
      <url url="https://oauth.googlecode.com/svn/code/maven/net/oauth/core/oauth-consumer/20100527/oauth-consumer-20100527-sources.jar" />-->
      <url url="https://oauth.googlecode.com/svn/code/maven/net/oauth/core/oauth/20100527/oauth-20100527.jar" />
      <url url="https://oauth.googlecode.com/svn/code/maven/net/oauth/core/oauth-provider/20100527/oauth-provider-20100527.jar" />
      <url url="https://oauth.googlecode.com/svn/code/maven/net/oauth/core/oauth-consumer/20100527/oauth-consumer-20100527.jar" />
      <url url="http://central.maven.org/maven2/com/google/protobuf/protobuf-java/2.3.0/protobuf-java-2.3.0.jar" />
      <!--<url url="http://central.maven.org/maven2/com/google/protobuf/protobuf-java/2.3.0/protobuf-java-2.3.0-sources.jar" />-->
      <url url="https://protobuf-java-format.googlecode.com/files/protobuf-format-java-1.1.jar" />
      <url url="http://wave.alown.co.uk/third_party/socketio-core-0.1-SNAPSHOT.jar" />
      <url url="http://wave.alown.co.uk/third_party/socketio-core-0.1-SNAPSHOT-sources.jar" />
      <url url="http://wave.alown.co.uk/third_party/socketio-jetty-0.1-SNAPSHOT.jar" />
      <url url="http://wave.alown.co.uk/third_party/socketio-jetty-0.1-SNAPSHOT-sources.jar" />
      <url url="http://wave.alown.co.uk/third_party/websocket.jar" />
      <url url="http://wave.alown.co.uk/third_party/whack.jar" />
      <url url="http://wave.alown.co.uk/third_party/xmpp.jar" />
      <url url="http://central.maven.org/maven2/xpp3/xpp3/1.1.4c/xpp3-1.1.4c.jar" />
      <url url="http://central.maven.org/maven2/xpp3/xpp3_xpath/1.1.4c/xpp3_xpath-1.1.4c.jar" />
    </get>
  </target>

  <target name="get-third-party-test" description="Download testing third party dependencies">
    <get dest="${lib.test}" usetimestamp="true" skipexisting="true">
      <url url="http://central.maven.org/maven2/org/apache/ant/ant-junit/1.7.0/ant-junit-1.7.0.jar" />
      <url url="http://download.forge.objectweb.org/asm/asm-3.2.jar" />
      <url url="http://central.maven.org/maven2/cglib/cglib/2.2/cglib-2.2.jar" />
      <url url="http://central.maven.org/maven2/emma/emma/2.0.5312/emma-2.0.5312.jar" />
      <url url="http://central.maven.org/maven2/emma/emma_ant/2.1.5320/emma_ant-2.1.5320.jar" />
      <url url="https://hamcrest.googlecode.com/files/hamcrest-all-1.2.jar" />
      <url url="http://central.maven.org/maven2/org/jmock/jmock-junit3/2.5.1/jmock-junit3-2.5.1.jar" />
      <url url="http://central.maven.org/maven2/org/jmock/jmock/2.5.1/jmock-2.5.1.jar" />
      <url url="http://central.maven.org/maven2/junit/junit/4.10/junit-4.10.jar" />
      <url url="http://central.maven.org/maven2/org/mockito/mockito-all/1.8.2/mockito-all-1.8.2.jar" />
    </get>
  </target>

  <target name="doc" depends="stage" description="Builds the Java documentation for the mode, protocol, and Wave in a Box">
    <javadoc sourcepath="${src.dir}" destdir="${docs.dir}" linksource="yes" author="yes" protected="yes"
        windowtitle="${ant.project.name} Documentation">
      <classpath>
        <pathelement location="${staging.dir}" />
        <path refid="libpath"/>
        <path location="${build.proto.dir}"/>
      </classpath>
      <doctitle>${ant.project.name}</doctitle>
      <footer>&lt;a href="http://www.waveprotocol.org/"&gt;Wave Project&lt;a/&gt;</footer>
    </javadoc>
  </target>
</project><|MERGE_RESOLUTION|>--- conflicted
+++ resolved
@@ -831,10 +831,7 @@
         <include name="README" />
         <include name="README.export-import" />
         <include name="RELEASE-NOTES" />
-<<<<<<< HEAD
-=======
         <include name="THANKS" />
->>>>>>> 999be5e2
         <!-- Helper scripts -->
         <include name="process-script-args.sh" />
         <!-- Configuration -->
