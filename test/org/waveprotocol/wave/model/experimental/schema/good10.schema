<?xml version="1.0"?>
<!--
<<<<<<< HEAD
 * Licensed under the Apache License, Version 2.0 (the "License");
 * you may not use this file except in compliance with the License.
 * You may obtain a copy of the License at
 *
 * http://www.apache.org/licenses/LICENSE-2.0
 *
 * Unless required by applicable law or agreed to in writing, software
 * distributed under the License is distributed on an "AS IS" BASIS,
 * WITHOUT WARRANTIES OR CONDITIONS OF ANY KIND, either express or implied.
 * See the License for the specific language governing permissions and
 * limitations under the License.
=======
 * Licensed to the Apache Software Foundation (ASF) under one
 * or more contributor license agreements.  See the NOTICE file
 * distributed with this work for additional information
 * regarding copyright ownership.  The ASF licenses this file
 * to you under the Apache License, Version 2.0 (the
 * "License"); you may not use this file except in compliance
 * with the License.  You may obtain a copy of the License at
 *
 *   http://www.apache.org/licenses/LICENSE-2.0
 *
 * Unless required by applicable law or agreed to in writing,
 * software distributed under the License is distributed on an
 * "AS IS" BASIS, WITHOUT WARRANTIES OR CONDITIONS OF ANY
 * KIND, either express or implied.  See the License for the
 * specific language governing permissions and limitations
 * under the License.
>>>>>>> 999be5e2
 -->
<!-- A schema featuring a nested reference -->
<schema>
  <definition name="test">
    <element name="element0">
      <reference name="definition1"/>
    </element>
  </definition>
  <definition name="definition1">
    <attribute name="attribute1" values="value1" required="false"/>
    <element name="element1">
      <element name="element4"/>
    </element>
    <reference name="definition2"/>
    <reference name="definition3"/>
  </definition>
  <definition name="definition2">
    <element name="element2">
      <element name="element4"/>
    </element>
    <attribute name="attribute2" values="value2" required="false"/>
  </definition>
  <definition name="definition3">
    <element name="element3"/>
  </definition>
  <root name="test"/>
</schema><|MERGE_RESOLUTION|>--- conflicted
+++ resolved
@@ -1,18 +1,6 @@
+<?xml version="1.0"?>
 <?xml version="1.0"?>
 <!--
-<<<<<<< HEAD
- * Licensed under the Apache License, Version 2.0 (the "License");
- * you may not use this file except in compliance with the License.
- * You may obtain a copy of the License at
- *
- * http://www.apache.org/licenses/LICENSE-2.0
- *
- * Unless required by applicable law or agreed to in writing, software
- * distributed under the License is distributed on an "AS IS" BASIS,
- * WITHOUT WARRANTIES OR CONDITIONS OF ANY KIND, either express or implied.
- * See the License for the specific language governing permissions and
- * limitations under the License.
-=======
  * Licensed to the Apache Software Foundation (ASF) under one
  * or more contributor license agreements.  See the NOTICE file
  * distributed with this work for additional information
@@ -29,7 +17,6 @@
  * KIND, either express or implied.  See the License for the
  * specific language governing permissions and limitations
  * under the License.
->>>>>>> 999be5e2
  -->
 <!-- A schema featuring a nested reference -->
 <schema>
@@ -56,4 +43,30 @@
     <element name="element3"/>
   </definition>
   <root name="test"/>
+</schema>
+<!-- A schema featuring a nested reference -->
+<schema>
+  <definition name="test">
+    <element name="element0">
+      <reference name="definition1"/>
+    </element>
+  </definition>
+  <definition name="definition1">
+    <attribute name="attribute1" values="value1" required="false"/>
+    <element name="element1">
+      <element name="element4"/>
+    </element>
+    <reference name="definition2"/>
+    <reference name="definition3"/>
+  </definition>
+  <definition name="definition2">
+    <element name="element2">
+      <element name="element4"/>
+    </element>
+    <attribute name="attribute2" values="value2" required="false"/>
+  </definition>
+  <definition name="definition3">
+    <element name="element3"/>
+  </definition>
+  <root name="test"/>
 </schema>