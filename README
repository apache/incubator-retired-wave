--- conflicted
+++ resolved
@@ -1,11 +1,7 @@
-<<<<<<< HEAD
-"Wave in a Box" (WIAB) project is a stand alone wave server and rich web client that serves as an Apache Wave reference implementation.
-=======
 Apache Wave
 ------------
 The Apache Wave project is a stand alone wave server and rich web client
 that serves as a Wave reference implementation.
->>>>>>> 999be5e2
 Apache Wave site: http://incubator.apache.org/wave/
 This project lets developers and enterprise users run wave servers and
 host waves on their own hardware. And then share those waves with other
