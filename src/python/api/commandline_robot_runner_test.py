#!/usr/bin/python2.4
#
<<<<<<< HEAD
#
=======
>>>>>>> 999be5e2
# Licensed to the Apache Software Foundation (ASF) under one
# or more contributor license agreements.  See the NOTICE file
# distributed with this work for additional information
# regarding copyright ownership.  The ASF licenses this file
# to you under the Apache License, Version 2.0 (the
# "License"); you may not use this file except in compliance
# with the License.  You may obtain a copy of the License at
#
#   http://www.apache.org/licenses/LICENSE-2.0
#
# Unless required by applicable law or agreed to in writing,
# software distributed under the License is distributed on an
# "AS IS" BASIS, WITHOUT WARRANTIES OR CONDITIONS OF ANY
# KIND, either express or implied.  See the License for the
# specific language governing permissions and limitations
# under the License.
<<<<<<< HEAD
#
#
#
# Copyright 2009 Google Inc. All Rights Reserved.
=======
>>>>>>> 999be5e2

"""Tests for google3.walkabout.externalagents.api.commandline_robot_runner."""

__author__ = 'douwe@google.com (Douwe Osinga)'

import StringIO

from google3.pyglib import app
from google3.pyglib import flags

from google3.testing.pybase import googletest
from google3.walkabout.externalagents.api import commandline_robot_runner
from google3.walkabout.externalagents.api import events

FLAGS = flags.FLAGS


BLIP_JSON = ('{"wdykLROk*13":'
             '{"lastModifiedTime":1242079608457,'
             '"contributors":["someguy@test.com"],'
             '"waveletId":"test.com!conv+root",'
             '"waveId":"test.com!wdykLROk*11",'
             '"parentBlipId":null,'
             '"version":3,'
             '"creator":"someguy@test.com",'
             '"content":"\\nContent!",'
             '"blipId":"wdykLROk*13",'
             '"annotations":[{"range":{"start":0,"end":1},'
             '"name":"user/e/otherguy@test.com","value":"Other"}],'
             '"elements":{},'
             '"childBlipIds":[]}'
             '}')

WAVELET_JSON = ('{"lastModifiedTime":1242079611003,'
                 '"title":"A title",'
                 '"waveletId":"test.com!conv+root",'
                 '"rootBlipId":"wdykLROk*13",'
                 '"dataDocuments":null,'
                 '"creationTime":1242079608457,'
                 '"waveId":"test.com!wdykLROk*11",'
                 '"participants":["someguy@test.com","monty@appspot.com"],'
                 '"creator":"someguy@test.com",'
                 '"rootThread": '
                 '{"id":"", "location": "-1", "blipIds": ["wdykLROk*13"]},'
                 '"version":5}')

EVENTS_JSON = ('[{"timestamp":1242079611003,'
               '"modifiedBy":"someguy@test.com",'
               '"properties":{"participantsRemoved":[],'
               '"participantsAdded":["monty@appspot.com"]},'
               '"type":"WAVELET_PARTICIPANTS_CHANGED"}]')

TEST_JSON = '{"blips":%s,"wavelet":%s,"events":%s}' % (
    BLIP_JSON, WAVELET_JSON, EVENTS_JSON)


class CommandlineRobotRunnerTest(googletest.TestCase):

  def testSimpleFlow(self):
    FLAGS.eventdef_wavelet_participants_changed = 'x'
    flag = 'eventdef_' + events.WaveletParticipantsChanged.type.lower()
    setattr(FLAGS, flag, 'w.title="New title!"')
    input_stream = StringIO.StringIO(TEST_JSON)
    output_stream = StringIO.StringIO()
    commandline_robot_runner.run_bot(input_stream, output_stream)
    res = output_stream.getvalue()
    self.assertTrue('wavelet.setTitle' in res)


def main(unused_argv):
  googletest.main()


if __name__ == '__main__':
  app.run()<|MERGE_RESOLUTION|>--- conflicted
+++ resolved
@@ -1,9 +1,5 @@
 #!/usr/bin/python2.4
 #
-<<<<<<< HEAD
-#
-=======
->>>>>>> 999be5e2
 # Licensed to the Apache Software Foundation (ASF) under one
 # or more contributor license agreements.  See the NOTICE file
 # distributed with this work for additional information
@@ -20,13 +16,6 @@
 # KIND, either express or implied.  See the License for the
 # specific language governing permissions and limitations
 # under the License.
-<<<<<<< HEAD
-#
-#
-#
-# Copyright 2009 Google Inc. All Rights Reserved.
-=======
->>>>>>> 999be5e2
 
 """Tests for google3.walkabout.externalagents.api.commandline_robot_runner."""
 
