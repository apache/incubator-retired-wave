# Licensed to the Apache Software Foundation (ASF) under one
# or more contributor license agreements.  See the NOTICE file
# distributed with this work for additional information
# regarding copyright ownership.  The ASF licenses this file
# to you under the Apache License, Version 2.0 (the
# "License"); you may not use this file except in compliance
# with the License.  You may obtain a copy of the License at
#
#   http://www.apache.org/licenses/LICENSE-2.0
#
# Unless required by applicable law or agreed to in writing,
# software distributed under the License is distributed on an
# "AS IS" BASIS, WITHOUT WARRANTIES OR CONDITIONS OF ANY
# KIND, either express or implied.  See the License for the
# specific language governing permissions and limitations
# under the License.
<<<<<<< HEAD
#
#
=======


>>>>>>> 999be5e2
json_string = """{
    "wavelet": {
        "creationTime": 1277873815463,
        "lastModifiedTime": 1277873843515,
        "version": 51,
        "participants": [
            "pamela.fox@wavesandbox.com",
            "5.latest.exporty-bot@appspot.com"
        ],
        "participantRoles": {
            "5.latest.exporty-bot@appspot.com": "FULL",
            "pamela.fox@wavesandbox.com": "FULL"
        },
        "dataDocuments": {
        },
        "tags": [
        ],
        "creator": "pamela.fox@wavesandbox.com",
        "rootBlipId": "b+IvD7RCuWB",
        "title": "Test",
        "waveId": "wavesandbox.com!w+IvD7RCuWA",
        "waveletId": "wavesandbox.com!conv+root",
        "rootThread": {
            "id": "",
            "location": -1,
            "blipIds": [
                "b+IvD7RCuWB",
                "b+IvD7RCuWC",
                "b+IvD7RCuWE"
            ]
        }
    },
    "blips": {
        "b+IvD7RCuWB": {
            "annotations": [],
            "elements": {},
            "blipId": "b+IvD7RCuWB",
            "childBlipIds": [
                "b+IvD7RCuWD"
            ],
            "contributors": [
                "pamela.fox@wavesandbox.com"
            ],
            "creator": "pamela.fox@wavesandbox.com",
            "content": "test",
            "lastModifiedTime": 1277873815441,
            "parentBlipId": null,
            "version": 5,
            "waveId": "wavesandbox.com!w+IvD7RCuWA",
            "waveletId": "wavesandbox.com!conv+root",
            "replyThreadIds": [
                "b+IvD7RCuWD"
            ],
            "threadId": ""
        },
        "b+IvD7RCuWC": {
            "annotations": [
            ],
            "elements": {
            },
            "blipId": "b+IvD7RCuWC",
            "childBlipIds": [
                "b+IvD7RCuWF",
                "b+IvD7RCuWG",
                "b+IvD7RCuWH"
            ],
            "contributors": [
                "pamela.fox@wavesandbox.com"
            ],
            "creator": "pamela.fox@wavesandbox.com",
            "content": "\\ntest",
            "lastModifiedTime": 1277873818083,
            "parentBlipId": null,
            "version": 10,
            "waveId": "wavesandbox.com!w+IvD7RCuWA",
            "waveletId": "wavesandbox.com!conv+root",
            "replyThreadIds": [
                "b+IvD7RCuWF"
            ],
            "threadId": ""
        },
        "b+IvD7RCuWH": {
            "annotations": [
            ],
            "elements": {
            },
            "blipId": "b+IvD7RCuWH",
            "childBlipIds": [
            ],
            "contributors": [
                "pamela.fox@wavesandbox.com"
            ],
            "creator": "pamela.fox@wavesandbox.com",
            "content": "\\ntest",
            "lastModifiedTime": 1277873830724,
            "parentBlipId": "b+IvD7RCuWC",
            "version": 48,
            "waveId": "wavesandbox.com!w+IvD7RCuWA",
            "waveletId": "wavesandbox.com!conv+root",
            "replyThreadIds": [
            ],
            "threadId": "b+IvD7RCuWF"
        },
        "b+IvD7RCuWF": {
            "annotations": [
            ],
            "elements": {
            },
            "blipId": "b+IvD7RCuWF",
            "childBlipIds": [
            ],
            "contributors": [
                "pamela.fox@wavesandbox.com"
            ],
            "creator": "pamela.fox@wavesandbox.com",
            "content": "\\ntest\\n",
            "lastModifiedTime": 1277873824775,
            "parentBlipId": "b+IvD7RCuWC",
            "version": 32,
            "waveId": "wavesandbox.com!w+IvD7RCuWA",
            "waveletId": "wavesandbox.com!conv+root",
            "replyThreadIds": [
            ],
            "threadId": "b+IvD7RCuWF"
        },
        "b+IvD7RCuWG": {
            "annotations": [
            ],
            "elements": {
            },
            "blipId": "b+IvD7RCuWG",
            "childBlipIds": [
            ],
            "contributors": [
                "pamela.fox@wavesandbox.com"
            ],
            "creator": "pamela.fox@wavesandbox.com",
            "content": "\\ntest\\n",
            "lastModifiedTime": 1277873828985,
            "parentBlipId": "b+IvD7RCuWC",
            "version": 41,
            "waveId": "wavesandbox.com!w+IvD7RCuWA",
            "waveletId": "wavesandbox.com!conv+root",
            "replyThreadIds": [
            ],
            "threadId": "b+IvD7RCuWF"
        },
        "b+IvD7RCuWD": {
            "annotations": [],
            "elements": { },
            "blipId": "b+IvD7RCuWD",
            "childBlipIds": [ ],
            "contributors": [
                "pamela.fox@wavesandbox.com"
            ],
            "creator": "pamela.fox@wavesandbox.com",
            "content": "\\ntest",
            "lastModifiedTime": 1277873819390,
            "parentBlipId": "b+IvD7RCuWB",
            "version": 18,
            "waveId": "wavesandbox.com!w+IvD7RCuWA",
            "waveletId": "wavesandbox.com!conv+root",
            "replyThreadIds": [
            ],
            "threadId": "b+IvD7RCuWD"
        },
        "b+IvD7RCuWE": {
            "annotations": [],
            "elements": {},
            "blipId": "b+IvD7RCuWE",
            "childBlipIds": [
            ],
            "contributors": [
                "pamela.fox@wavesandbox.com"
            ],
            "creator": "pamela.fox@wavesandbox.com",
            "content": "\\nTest",
            "lastModifiedTime": 1277873822476,
            "parentBlipId": null,
            "version": 26,
            "waveId": "wavesandbox.com!w+IvD7RCuWA",
            "waveletId": "wavesandbox.com!conv+root",
            "replyThreadIds": [
            ],
            "threadId": ""
        }
    },
    "threads": {
        "b+IvD7RCuWF": {
            "id": "b+IvD7RCuWF",
            "location": -1,
            "blipIds": [
                "b+IvD7RCuWF",
                "b+IvD7RCuWG",
                "b+IvD7RCuWH"
            ]
        },
        "b+IvD7RCuWD": {
            "id": "b+IvD7RCuWD",
            "location": -1,
            "blipIds": [
                "b+IvD7RCuWD"
            ]
        }
    },
    "robotAddress": "5.latest.exporty-bot@appspot.com"
}"""<|MERGE_RESOLUTION|>--- conflicted
+++ resolved
@@ -14,13 +14,8 @@
 # KIND, either express or implied.  See the License for the
 # specific language governing permissions and limitations
 # under the License.
-<<<<<<< HEAD
-#
-#
-=======
 
 
->>>>>>> 999be5e2
 json_string = """{
     "wavelet": {
         "creationTime": 1277873815463,
