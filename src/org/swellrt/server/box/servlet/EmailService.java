--- conflicted
+++ resolved
@@ -146,16 +146,7 @@
   @Override
   public void execute(HttpServletRequest req, HttpServletResponse response) throws IOException {
 
-<<<<<<< HEAD
-=======
-    ParticipantId participantId = sessionManager.getLoggedInUser(req);
-
-    if (participantId == null) {
-      response.sendError(HttpServletResponse.SC_FORBIDDEN);
-      return;
-    }
-
->>>>>>> d0a7be5f
+
     Enumeration<String> paramNames = req.getParameterNames();
 
     if (!paramNames.hasMoreElements()) {
