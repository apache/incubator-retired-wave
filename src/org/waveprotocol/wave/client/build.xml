--- conflicted
+++ resolved
@@ -18,14 +18,6 @@
  specific language governing permissions and limitations
  under the License.
 
-<<<<<<< HEAD
--->
-
-<!-- 
-Copyright (C) 2010 Google Inc.
-See COPYING for license.
-=======
->>>>>>> 999be5e2
 -->
 <project name="client">
   <import file="${build.common.path}"/>
