--- conflicted
+++ resolved
@@ -18,10 +18,6 @@
 # under the License.
 #
 #
-<<<<<<< HEAD
-
-=======
->>>>>>> 999be5e2
 
 selectSomeText = Sélectionnez du texte pour créer un lien.
 enterLink = Entrez un lien : URL ou Wave ID.