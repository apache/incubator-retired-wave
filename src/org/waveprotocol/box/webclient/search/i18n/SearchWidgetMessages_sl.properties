#
#
# Licensed to the Apache Software Foundation (ASF) under one
# or more contributor license agreements.  See the NOTICE file
# distributed with this work for additional information
# regarding copyright ownership.  The ASF licenses this file
# to you under the Apache License, Version 2.0 (the
# "License"); you may not use this file except in compliance
# with the License.  You may obtain a copy of the License at
#
#   http://www.apache.org/licenses/LICENSE-2.0
#
# Unless required by applicable law or agreed to in writing,
# software distributed under the License is distributed on an
# "AS IS" BASIS, WITHOUT WARRANTIES OR CONDITIONS OF ANY
# KIND, either express or implied.  See the License for the
# specific language governing permissions and limitations
# under the License.
#
#
<<<<<<< HEAD
=======

newWave = Nov Wave
createNewWave = Ustvari nov wave
>>>>>>> 999be5e2
<|MERGE_RESOLUTION|>--- conflicted
+++ resolved
@@ -18,9 +18,6 @@
 # under the License.
 #
 #
-<<<<<<< HEAD
-=======
 
 newWave = Nov Wave
-createNewWave = Ustvari nov wave
->>>>>>> 999be5e2
+createNewWave = Ustvari nov wave