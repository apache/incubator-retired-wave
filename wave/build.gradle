--- conflicted
+++ resolved
@@ -154,24 +154,9 @@
             [group: "javax.inject", name: "javax.inject", version: "1"],                                        // [?, ?]
             [group: "javax.servlet", name: "javax.servlet-api", version: "3.1.0"],                              // [?, ?]
             [group: "javax.jdo", name: "jdo2-api", version: "2.1"],                                             // [?, ?]
-<<<<<<< HEAD
-            [group: "net.oauth.core", name: "oauth-provider", version: "20100527"],                             // [11/2016, depreciate]
-            [group: "net.oauth.core", name: "oauth", version: "20100527"],                                      // [11/2016, depreciate]
-            [group: "net.oauth.core", name: "oauth-consumer", version: "20100527"],                             // [11/2016, depreciate]
-=======
-            [group: "jline", name: "jline", version: "0.9.94"],                                                 // [?, ?]
-            [group: "joda-time", name: "joda-time", version: "1.6"],                                            // [?, ?]
-            [group: "net.oauth.core", name: "oauth-provider", version: "20100601-atlassian-2"],                             // [?, ?]
-            [group: "net.oauth.core", name: "oauth", version: "20100601-atlassian-2"],                                      // [?, ?]
-            [group: "net.oauth.core", name: "oauth-consumer", version: "20100601-atlassian-2"],                             // [?, ?]
-            [group: "xerces", name: "xercesImpl", version: "2.11.0"],                                                // [?, ?]
-            [group: "xpp3", name: "xpp3", version: "1.1.4c"],                                                   // [?, ?]
-            [group: "xpp3", name: "xpp3_xpath", version: "1.1.4c"],                                             // [?, ?]
-            //TODO: Following are included due to tests being in the main src directory
-            [group: "org.mockito", name: "mockito-all", version: "1.9.5"],                                      // [?, ?]
-            [group: "org.hamcrest", name: "hamcrest-all", version: "1.3"]                                       // [?, ?]
-
->>>>>>> 19783bca
+            [group: "net.oauth.core", name: "oauth-provider", version: "20100601-atlassian-2"],                             // [11/2016, depreciate]
+            [group: "net.oauth.core", name: "oauth", version: "20100601-atlassian-2"],                                      // [11/2016, depreciate]
+            [group: "net.oauth.core", name: "oauth-consumer", version: "20100601-atlassian-2"],                             // [11/2016, depreciate]
     )
     compile fileTree(dir: '../pst/build/libs', include: '**/*.jar')                                             // [?, ?]
     generateGXP (
